{
  "name": "riot",
  "version": "2.0.15",
  "description": "A React- like, 3.5K user interface library",
  "homepage": "https://muut.com/riotjs/",
  "repository": "muut/riotjs",
  "author": "Muut, Inc. and other contributors",
  "license": "MIT",
  "scripts": {
    "test": "make riot"
  },
  "keywords": [
    "custom tags",
    "custom elements",
    "web components",
    "virtual dom",
    "shadow dom",
    "polymer",
    "react",
    "jsx",
    "minimal",
    "minimalist",
    "client-side",
    "framework",
    "declarative",
    "templating",
    "template",
    "data binding",
    "mvc",
    "router",
    "model",
    "view",
    "controller",
    "riotjs",
    "riot.js"
  ],
  "dependencies": {
    "chokidar": "~1.0.1",
    "minimist": "~1.1.1",
    "shelljs": "~0.4.0",
    "simple-dom": "^0.2.2",
    "simple-html-tokenizer": "^0.1.1"
  },
  "devDependencies": {
    "coveralls": "^2.11.2",
    "eslint": "^0.20.0",
    "expect.js": "^0.3.1",
    "glob": "^5.0.5",
    "jsdom": "^5.1.0",
    "karma": "^0.12.31",
    "karma-coverage": "^0.3.1",
    "karma-mocha": "^0.1.10",
    "karma-phantomjs-launcher": "^0.1.4",
<<<<<<< HEAD
    "karma-sauce-launcher": "^0.2.10",
    "mocha": "^2.2.4",
    "smash": "0.0.14",
=======
    "mocha": "^2.2.1",
    "modularize": "^0.1.1",
>>>>>>> e2cc3506
    "uglify-js": "latest"
  },
  "preferGlobal": true,
  "files": [
    "lib",
    "riot.js",
    "riot.min.js",
    "compiler.js",
    "compiler.min.js",
    "riot+compiler.js",
    "riot+compiler.min.js"
  ],
  "bin": {
    "riot": "lib/cli.js"
  },
  "main": "lib/node.js",
  "browser": "riot.js",
  "spm": {
    "main": "riot.js",
    "ignore": [
      "demo",
      "doc",
      "test",
      "lib",
      "make"
    ]
  }
}<|MERGE_RESOLUTION|>--- conflicted
+++ resolved
@@ -51,14 +51,10 @@
     "karma-coverage": "^0.3.1",
     "karma-mocha": "^0.1.10",
     "karma-phantomjs-launcher": "^0.1.4",
-<<<<<<< HEAD
     "karma-sauce-launcher": "^0.2.10",
     "mocha": "^2.2.4",
     "smash": "0.0.14",
-=======
-    "mocha": "^2.2.1",
     "modularize": "^0.1.1",
->>>>>>> e2cc3506
     "uglify-js": "latest"
   },
   "preferGlobal": true,
