
title: Riot compiler
subtitle: Compiler
description: From &lt;custom-tag> to JavaScript

====

## In-browser compilation

<<<<<<< HEAD
Custom tags need to be transformed to JavaScript before the browser can execute them. You can do this by setting a `type="riot/tag"` attribute for your script tags. The compilation happens as follows:
=======
Custom tags need to be transformed to JavaScript before the browser can execute them. You can do this by setting a `type="riot/tag"` attribute for your script tags. For example:
>>>>>>> 87b791ad


``` html
<!-- mount point -->
<my-tag></my-tag>

<!-- inlined tag definition -->
&lt;script type="riot/tag">
  <my-tag>
    <h3>Tag layout</h3>
    <inner-tag />
  </my-tag>
</script>

<!-- <inner-tag/> is specified on external file -->
<script src="path/to/javascript/with-tags.js" type="riot/tag"></script>

<!-- include riot.js and the compiler -->
<<<<<<< HEAD
<script src="//cdn.jsdelivr.net/riot/{{ riot_version }}/riot.min.js"></script>
<script src="//cdn.jsdelivr.net/riot/{{ riot_version }}/riot.compiler.min.js"></script>

<!-- compile and run -->
&lt;script>
riot.compile(function() {
  riot.mount('*')
})
</script>
```

The script tag and the external file can contain multiple tags combined with regular javascript.

The compilation is very cheap and takes no time at all. Compiling a [timer tag](https://github.com/muut/riotjs/blob/master/test/tag/timer.tag) 30 times takes 2 milliseconds on a regular laptop. If you have a crazy page with 1000 different timer-sized tags, the compilation takes 35ms.
=======
<script src="//cdn.jsdelivr.net/g/riot@2.0/riot.min.js+compiler.min.js"></script>


<!-- mount normally -->
&lt;script>
riot.mount('*')
</script>
```

The script tag and the external file can contain multiple tags definitions combined with regular javascript.

Riot automatically takes inlined and external tags and compiles them before the tags are rendered with the `riot.mount()` call.

Compilation phase is basically free and takes no time at all. Compiling a [timer tag](https://github.com/muut/riotjs/blob/master/test/tag/timer.tag) 30 times takes 2 milliseconds on a regular laptop. If you have a crazy page with 1000 different timer-sized tags, the compilation takes around 35ms.
>>>>>>> 87b791ad

The compiler weights only 3.2KB (1.7K gzipped) so you can safely perform client side compilation on production without download or performance or issues.

Just like Riot itself the compiler works on IE8 as well.


<<<<<<< HEAD
### riot.compile( ) method

Riot compile method works as follows:

``` javascript
riot.compile(function() {
  // done
})
```

It takes inlined tags and loads external tags and compiles them so they can be run on the browser. You can have multiple `riot.compile` methods on the page and they are all executed when all the tags are compiled.

You can call the method even after the execution in which case the function is executed immediately.

You can also compile tags directly as follows:

``` js
var javascript = riot.compile(tag_source)
```

`tag_source` can be a single tag or multiple tags with regular javascript combined. After the call the compiled tags are usable on the browser.


## Pre-compilation

Tags can be pre-compiled on the server side with `riot` executable. Install it with NPM as follows:
=======
### Demos

- [In-browser compiled](http://muut.github.io/riotjs/demo/)
- [Pre-compiled](http://muut.github.io/riotjs/demo/)
- [Source code](https://github.com/muut/riotjs/tree/gh-pages/demo)
- Download the demo as a [zip file](https://github.com/muut/riotjs/archive/gh-pages.zip)



## Pre-compilation

Pre- compilation on the server gives you following benefits:

- Ability to compile tags with your [favorite pre-processor](#pre-processors).
- Small performance benefit. No need to load and execute the compiler on browser.
- "Isomorphic apps" and the ability to pre- render tags on the server (released soon).


Pre-compilation happens with a `riot` executable, which can be installed with with NPM as follows:
>>>>>>> 87b791ad

``` sh
npm install riot -g
```

Type `riot --help` and make sure it works. [node.js](http://nodejs.org/) is required on your machine.

With pre-compilation your HTML is something like this:

``` html
<!-- mount point -->
<my-tag></my-tag>

<!-- include riot.js only -->
<script src="//cdn.jsdelivr.net/riot/2.0/riot.min.js"></script>

<!-- include pre-compiled tags (normal javascript) -->
<script src="path/to/javascript/with-tags.js"></script>

<!-- mount the same way -->
&lt;script>
riot.mount('*')
</script>
```


### Using

<<<<<<< HEAD
Here is how it works:
=======
Here is how `riot` command works:
>>>>>>> 87b791ad

``` sh
# compile a file to current folder
riot some.tag

# compile file to target folder
riot some.tag some_folder

# compile file to target path
riot some.tag some_folder/some.js

# compile all files from source folder to target folder
riot some/folder path/to/dist

# compile all files from source folder to a single concatenated file
riot some/folder all-my-tags.js

```

The source file can contain one or more custom tags and there can be regular JavaScript mixed together with custom tags. The compiler will only transform the custom tags and does not touch other parts of the source file.

For more information, type: `riot --help`


### Watch mode

You can watch directories and automatically transform files when they are changed.

``` sh
# watch for
riot -w src dist
```


### Node module

```
<<<<<<< HEAD
var compiler = require('riot/compiler/compiler')
// NOTE: the above path will be shortened to "riot/compiler"
=======
var riot = require('riot')
>>>>>>> 87b791ad

var js = riot.compile(source_string)
```

The compile function takes a string and returns a string.

### Plug into your workflow

- [Gulp](https://github.com/e-jigsaw/gulp-riot)
- [Grunt](https://github.com/ariesjia/grunt-riot)
- [Browserify](https://github.com/jhthorsen/riotify)


## Pre-processors

<<<<<<< HEAD
This is the main fruit of pre- compilation. You can use your favourite pre- processor to create custom tags.
=======
This is the main fruit of pre- compilation. You can use your favourite pre- processor to create custom tags. Both HTML and JavaScript processor can be customized.
>>>>>>> 87b791ad


### CoffeeScript

The source language is specified with `--type` or `-t` argument:

``` sh
# use coffeescript pre-processor
riot --type coffeescript --expr source.tag
```

The `--expr` argument specifies that all the expressions are also processed as well. You can also use "cs" as an alias to "coffeescript". Here is a sample tag written in CoffeeScript:

```
<kids>

  <h3 each={ kids[1 .. 2] }>{ name }</h3>

  # Here are the kids
  this.kids = [
    { name: "Max" }
    { name: "Ida" }
    { name: "Joe" }
  ]

</kids>
```

Note that `each` attribute is CoffeeScript as well. CoffeeScript must be present on your machine:

``` sh
npm install coffee-script -g
```


### EcmaScript 6

ECMAScript 6 is enabled with a type "es6":

``` sh
# use ES6 pre-processor
riot --type es6 source.tag
```

An sample tag written in ES6:

```
<test>

  <h3>{ test }</h3>

  var type = 'JavaScript'
  this.test = `This is ${type}`

</test>
```

All ECMAScript 6 [features](https://github.com/lukehoban/es6features) can be used. [6to5](https://6to5.org/) is used for the transformation:

``` sh
npm install 6to5
```

### TypeScript

<<<<<<< HEAD
TypeScript adds type to JavaScript:
=======
TypeScript adds type to JavaScript. Use `--type typescript` to enable it:
>>>>>>> 87b791ad

``` sh
# use TypeScript pre-processor
riot --type typescript source.tag
```

An sample tag written in TypeScript:
<<<<<<< HEAD

```
<test>

  <h3>{ test }</h3>

  var test: string = 'JavaScript';
  this.test = test;

</test>
```

[typescript-simple](https://github.com/teppeis/typescript-simple) is used for the transformation:

``` sh
npm install typescript-simple
```

=======

```
<test>

  <h3>{ test }</h3>

  var test: string = 'JavaScript';
  this.test = test;

</test>
```

[typescript-simple](https://github.com/teppeis/typescript-simple) is used for the transformation:

``` sh
npm install typescript-simple
```

### Jade

HTML layout can be processed with `template` configuration option. Here's an example with Jade – a "clean, whitespace sensitive syntax for writing html"


``` sh
# use Jade HTML pre-processor
riot --template jade source.tag
```

A Jade sample:

```
sample
  p test { value }
  script(type='text/coffeescript').
    @value = 'sample'
```

As you notice, you can define the script type on the template as well. Above we use coffeescript. [jade](https://github.com/jadejs/jade) is used for the transformation:

``` sh
npm install jade
```



>>>>>>> 87b791ad
### Any language

You can configure your favourite language by making a custom parser function. For example:

``` js
function myParser(js, options) {
  return doYourThing(js, options)
}
```

This parser is then passed for the compiler with `parser` option:

``` js
<<<<<<< HEAD
var compiler = require('riot/compiler/compiler')
=======
var riot = require('riot')
>>>>>>> 87b791ad

var js = riot.compile(source_string, { parser: myParser, expr: true })
```

Set `expr: true` if you want the expressions to be parsed as well.


### No transformation

By default Riot uses a build-in transpiler that simply enables shorter ES6- stylish method signatures. You can disable all transformation with `--type none`:

``` sh
# no pre-processor
riot --type none --expr source.tag
```

If you make something great, please [share it](https://github.com/muut/riotjs/issues/58) !

<|MERGE_RESOLUTION|>--- conflicted
+++ resolved
@@ -7,11 +7,7 @@
 
 ## In-browser compilation
 
-<<<<<<< HEAD
-Custom tags need to be transformed to JavaScript before the browser can execute them. You can do this by setting a `type="riot/tag"` attribute for your script tags. The compilation happens as follows:
-=======
 Custom tags need to be transformed to JavaScript before the browser can execute them. You can do this by setting a `type="riot/tag"` attribute for your script tags. For example:
->>>>>>> 87b791ad
 
 
 ``` html
@@ -30,22 +26,6 @@
 <script src="path/to/javascript/with-tags.js" type="riot/tag"></script>
 
 <!-- include riot.js and the compiler -->
-<<<<<<< HEAD
-<script src="//cdn.jsdelivr.net/riot/{{ riot_version }}/riot.min.js"></script>
-<script src="//cdn.jsdelivr.net/riot/{{ riot_version }}/riot.compiler.min.js"></script>
-
-<!-- compile and run -->
-&lt;script>
-riot.compile(function() {
-  riot.mount('*')
-})
-</script>
-```
-
-The script tag and the external file can contain multiple tags combined with regular javascript.
-
-The compilation is very cheap and takes no time at all. Compiling a [timer tag](https://github.com/muut/riotjs/blob/master/test/tag/timer.tag) 30 times takes 2 milliseconds on a regular laptop. If you have a crazy page with 1000 different timer-sized tags, the compilation takes 35ms.
-=======
 <script src="//cdn.jsdelivr.net/g/riot@2.0/riot.min.js+compiler.min.js"></script>
 
 
@@ -60,41 +40,12 @@
 Riot automatically takes inlined and external tags and compiles them before the tags are rendered with the `riot.mount()` call.
 
 Compilation phase is basically free and takes no time at all. Compiling a [timer tag](https://github.com/muut/riotjs/blob/master/test/tag/timer.tag) 30 times takes 2 milliseconds on a regular laptop. If you have a crazy page with 1000 different timer-sized tags, the compilation takes around 35ms.
->>>>>>> 87b791ad
 
 The compiler weights only 3.2KB (1.7K gzipped) so you can safely perform client side compilation on production without download or performance or issues.
 
 Just like Riot itself the compiler works on IE8 as well.
 
 
-<<<<<<< HEAD
-### riot.compile( ) method
-
-Riot compile method works as follows:
-
-``` javascript
-riot.compile(function() {
-  // done
-})
-```
-
-It takes inlined tags and loads external tags and compiles them so they can be run on the browser. You can have multiple `riot.compile` methods on the page and they are all executed when all the tags are compiled.
-
-You can call the method even after the execution in which case the function is executed immediately.
-
-You can also compile tags directly as follows:
-
-``` js
-var javascript = riot.compile(tag_source)
-```
-
-`tag_source` can be a single tag or multiple tags with regular javascript combined. After the call the compiled tags are usable on the browser.
-
-
-## Pre-compilation
-
-Tags can be pre-compiled on the server side with `riot` executable. Install it with NPM as follows:
-=======
 ### Demos
 
 - [In-browser compiled](http://muut.github.io/riotjs/demo/)
@@ -114,7 +65,6 @@
 
 
 Pre-compilation happens with a `riot` executable, which can be installed with with NPM as follows:
->>>>>>> 87b791ad
 
 ``` sh
 npm install riot -g
@@ -143,11 +93,7 @@
 
 ### Using
 
-<<<<<<< HEAD
-Here is how it works:
-=======
 Here is how `riot` command works:
->>>>>>> 87b791ad
 
 ``` sh
 # compile a file to current folder
@@ -185,12 +131,7 @@
 ### Node module
 
 ```
-<<<<<<< HEAD
-var compiler = require('riot/compiler/compiler')
-// NOTE: the above path will be shortened to "riot/compiler"
-=======
 var riot = require('riot')
->>>>>>> 87b791ad
 
 var js = riot.compile(source_string)
 ```
@@ -206,11 +147,7 @@
 
 ## Pre-processors
 
-<<<<<<< HEAD
-This is the main fruit of pre- compilation. You can use your favourite pre- processor to create custom tags.
-=======
 This is the main fruit of pre- compilation. You can use your favourite pre- processor to create custom tags. Both HTML and JavaScript processor can be customized.
->>>>>>> 87b791ad
 
 
 ### CoffeeScript
@@ -276,11 +213,7 @@
 
 ### TypeScript
 
-<<<<<<< HEAD
-TypeScript adds type to JavaScript:
-=======
 TypeScript adds type to JavaScript. Use `--type typescript` to enable it:
->>>>>>> 87b791ad
 
 ``` sh
 # use TypeScript pre-processor
@@ -288,26 +221,6 @@
 ```
 
 An sample tag written in TypeScript:
-<<<<<<< HEAD
-
-```
-<test>
-
-  <h3>{ test }</h3>
-
-  var test: string = 'JavaScript';
-  this.test = test;
-
-</test>
-```
-
-[typescript-simple](https://github.com/teppeis/typescript-simple) is used for the transformation:
-
-``` sh
-npm install typescript-simple
-```
-
-=======
 
 ```
 <test>
@@ -353,7 +266,6 @@
 
 
 
->>>>>>> 87b791ad
 ### Any language
 
 You can configure your favourite language by making a custom parser function. For example:
@@ -367,11 +279,7 @@
 This parser is then passed for the compiler with `parser` option:
 
 ``` js
-<<<<<<< HEAD
-var compiler = require('riot/compiler/compiler')
-=======
 var riot = require('riot')
->>>>>>> 87b791ad
 
 var js = riot.compile(source_string, { parser: myParser, expr: true })
 ```
