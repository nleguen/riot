
style: /riotjs/css/riot
script: /riotjs/site
content_class: normal
noheader: true

<<<<<<< HEAD
riot_version: 2.2.0
datetime: May 27
=======
riot_version: 2.1.0
datetime: May 20
>>>>>>> 660d101b


==== layout

<a id="fork-me" href="https://github.com/riot/riot">
  <img src="/common/img/fork-me.png" class="no-retina">
</a>

<div id="header-wrapper">

  <div id="riot-header">
    <div class="wrap">
      <a id="riot-logo" href="/riotjs/" class="riot-tag">{</a>
      <a id="muut-logo" href="/">by <span class="icon">M</span></a>
      <a id="to-top">Back to top</a>
      <a id="burger">menu<span class="icon">0</span></a>
    </div>
  </div>

</div>

{% if hero %}
<div id="hero">
  <div class="riot-tag">{</div>
  <h1>A React-like user interface micro-library</h1>
  <h2>Custom tags • Enjoyable syntax • Virtual DOM • Tiny size</h2>

  <p class="tease normal">
    <a href="download.html" class="tag blue">v{{ riot_version }}</a>
<<<<<<< HEAD
    — <a href="release-notes.html"> with 4-5x faster loops than on React</a>
=======
    — <a href="release-notes.html"> with mixins and root attributes</a>
>>>>>>> 660d101b
  </p>

</div>
{% endif %}

<div class="wrap">

  <nav id="toc" class="normal">

    <h3>Get started</h3>

    <div>
      <p><a href="/riotjs/">Why Riot?</a></p>
      <p><a href="/riotjs/compare.html">Compare</a></p>
      <p><a href="/riotjs/faq.html">FAQ</a></p>
      <p><a href="/riotjs/compiler.html">Compiler</a></p>
      <p><a href="/riotjs/download.html">Download</a></p>
      <p><a href="/riotjs/forum/">Forum</a></p>
    </div>

    <h3>Guide</h3>

    <h5>Custom tags</h5>

    <div>
      <p><a href="/riotjs/guide/">Example</a></p>
      <p><a href="/riotjs/guide/#tag-syntax">Tag syntax</a></p>
      <p><a href="/riotjs/guide/#mounting">Mounting</a></p>
      <p><a href="/riotjs/guide/#options">Options</a></p>
      <p><a href="/riotjs/guide/#mixins">Mixins</a></p>
      <p><a href="/riotjs/guide/#tag-lifecycle">Tag lifecycle</a></p>
      <p><a href="/riotjs/guide/#expressions">Expressions</a></p>
      <p><a href="/riotjs/guide/#nested-tags">Nested tags</a></p>
      <p><a href="/riotjs/guide/#named-elements">Named elements</a></p>
      <p><a href="/riotjs/guide/#event-handlers">Event handlers</a></p>
      <p><a href="/riotjs/guide/#conditionals">Conditionals</a></p>
      <p><a href="/riotjs/guide/#loops">Loops</a></p>
      <p><a href="/riotjs/guide/#server-side">Server-side rendering</a></p>
    </div>

    <h5>Application design</h5>

    <div>
      <p><a href="/riotjs/guide/#tools-not-policy">Tools, not policy</a></p>
      <p><a href="/riotjs/guide/#observable">Observable</a></p>
      <p><a href="/riotjs/guide/#routing">Routing</a></p>
      <p><a href="/riotjs/guide/#modularity">Modularity</a></p>
    </div>

    <h3>API</h3>

    <div>
      <p><a href="/riotjs/api/#general">General</a></p>
      <p><a href="/riotjs/api/#custom-tags">Custom tags</a></p>
      <p><a href="/riotjs/api/#compiler">Compiler</a></p>
      <p><a href="/riotjs/api/#observable">Observable</a></p>
      <p><a href="/riotjs/api/#router">Router</a></p>
    </div>

    <h3>v1.0</h3>

    <div>
      <p><a href="/riotjs/v1.0.html">User guide</a></p>
    </div>



    <a class="close">x</a>

  </nav><!--

--><div id="content" class="{{ content_class }}">

    <div class="hgroup">
      <h1>{{ data.subtitle || data.title }}</h1>
      <h2>{{ description }}</h2>
    </div>

    {{ body }}
   </div>

</div><|MERGE_RESOLUTION|>--- conflicted
+++ resolved
@@ -4,13 +4,8 @@
 content_class: normal
 noheader: true
 
-<<<<<<< HEAD
-riot_version: 2.2.0
-datetime: May 27
-=======
-riot_version: 2.1.0
-datetime: May 20
->>>>>>> 660d101b
+riot_version: 2.2.1
+datetime: June 27
 
 
 ==== layout
@@ -40,11 +35,7 @@
 
   <p class="tease normal">
     <a href="download.html" class="tag blue">v{{ riot_version }}</a>
-<<<<<<< HEAD
     — <a href="release-notes.html"> with 4-5x faster loops than on React</a>
-=======
-    — <a href="release-notes.html"> with mixins and root attributes</a>
->>>>>>> 660d101b
   </p>
 
 </div>
