--- conflicted
+++ resolved
@@ -1,9 +1,6 @@
-var glob = require('glob')
-<<<<<<< HEAD
-var sdom = require('../../lib/node/sdom')
-=======
-var cheerio = require('cheerio')
->>>>>>> 210c9595
+var glob = require('glob'),
+    cheerio = require('cheerio')
+
 
 describe('Node/io.js', function() {
 
