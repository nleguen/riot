describe('Tmpl', function() {
  var tmpl = riot.util.tmpl,
      data = {
        yes: true,
        no: false,
        str: 'x',
        obj: {val: 2},
        arr: [2],
        x: 2,
        fn: function(s) { return ['hi', s].join(' ') }
      },
      render = function (str) {
        return tmpl(str, data)
      }

  afterEach(function() {
    riot.settings.brackets = '{ }'
  })

  it('compiles specs', function() {

    expect(render('{ a: !no, b: yes }')).to.equal('a b')
    expect(render("{ 'a b': yes }")).to.equal('a b')
    expect(render('{ "a_b-c3": yes }')).to.equal('a_b-c3')
    expect(render('{ y: false || null || !no && yes }')).to.equal('y')
    expect(render('{ y: 4 > 2 }')).to.equal('y')
    expect(render('{ y: fn() }')).to.equal('y')
    expect(render('{ y: str == "x" }')).to.equal('y')
    expect(render("{ y: new Date() }")).to.equal('y')

    expect(render('{ true ? "a b c" : "foo" }')).to.equal('a b c')
    expect(render('{ true ? "a \\"b\\" c" : "foo" }')).to.equal('a "b" c')

    expect(render()).to.be(undefined)
    expect(render('{}')).to.be(undefined)
    expect(render('{ }')).to.be(undefined)
    expect(render('')).to.equal('')
    expect(render('{ } ')).to.equal(' ')
    expect(render('{ "1" }')).to.equal('1')
    expect(render('{ "1" } ')).to.equal('1 ')
    expect(render('{ 1 }{ 1 }')).to.equal('11')
    expect(render('{ 1 }{ 1 } ')).to.equal('11 ')
    expect(render(' { 1 }{ 1 }')).to.equal(' 11')
    expect(render('{ 1 } { 1 }')).to.equal('1 1')

    expect(render('{ "\\{ 1 \\}" }')).to.equal('{ 1 }')
    expect(render('\\{ 1 }')).to.equal('{ 1 }')
    expect(render('{ "\\}" }')).to.equal('}')
    expect(render('{ "\\{" }')).to.equal('{')


    expect(render('{ /* comment */ }')).to.be(undefined)
    expect(render(' { /* comment */ }')).to.equal(' ')
    expect(render('{ 1 /* comment */ + 1 }')).to.equal(2)
    expect(render('{ 1 /* comment */ + 1 } ')).to.equal('2 ')

    expect(render(' { nonExistingVar }')).to.equal(' ')
    expect(render('{ undefined }')).to.be(undefined)
    expect(render(' { no }')).to.equal(' ')

    expect(render('{ nonExistingVar }')).to.be(undefined)
    expect(render('{ null }')).to.equal(null)
    expect(render('{ no }')).to.equal(false)
    expect(render('{ yes }')).to.equal(true)
    expect(render('{ false || null || !no && yes }')).to.equal(true)
    expect(render('{ !no ? "yes" : "no" }')).to.equal('yes')
    expect(render('{ !yes ? "yes" : "no" }')).to.equal('no')
    expect(render('{ /^14/.test(+new Date()) }')).to.equal(true)
    expect(render('{ typeof Math.random() }')).to.equal('number')
    expect(render('{ fn("there") }')).to.equal('hi there')
    expect(render('{ str == "x" }')).to.equal(true)
    expect(render('{ /x/.test(str) }')).to.equal(true)

    expect(render('{ obj.val } ')).to.equal('2 ')
    expect(render('{ obj.val }')).to.equal(2)
    expect(render('{ obj["val"] }')).to.equal(2)
    expect(render('{ arr[0] }')).to.equal(2)
    expect(render('{ arr[0]; }')).to.equal(2)
    expect(render('{ arr.pop() }')).to.equal(2)

    expect(render('{ fn(str) }')).to.equal('hi x')

    expect(render('{ obj } ')).to.equal('[object Object] ')
    expect(render('{ obj }')).to.equal(data.obj)
    expect(render('{ arr }')).to.equal(data.arr)
    expect(render('{ fn }')).to.equal(data.fn)

    expect(render('{ str + " y" + \' z\'}')).to.equal('x y z')
    expect(render('{ ok : yes }')).to.equal('ok')

    expect(render('{ "a-a" : yes, \'b-b\': yes, c-c: yes }')).to.equal('a-a b-b c-c')
    expect(render('{ loading: !nonExistingVar.length }')).to.equal('loading')

    expect(render('\n  { yes \n ? 2 \n : 4} \n')).to.equal('\n  2 \n')

    expect(render('{ yes && "ok" }')).to.equal('ok')
    expect(render('{ no && "ok" }')).to.equal(false)

    expect(render('{ nonExistingVar ? "yes" : "no" }')).to.equal('no')
    expect(render('{ !nonExistingVar ? "yes" : "no" }')).to.equal('yes')

    window.globalVar = 5
    expect(render('{ globalVar }')).to.equal(window.globalVar)
<<<<<<< HEAD
    // breaks the tests, location is "about:blank"
    // expect(render('{ location.href.split(".").pop() }')).to.equal('html')
=======
>>>>>>> 25e082a0

    data.esc = '\'\n\\'
    expect(render('{ esc }')).to.equal(data.esc)

    expect(render('{ this.str }')).to.equal('x')

    expect(render('{ x }')).to.equal(2)
    expect(render('{ y: x }')).to.equal('y')

    // maybe / later:
    //expect(render('{ JSON.stringify({ x: 5 }) }')).to.equal('{"x":5}')

  })

  it('custom brackets', function() {

    riot.settings.brackets = '[ ]'
    expect(render('[ x ]')).to.equal(2)
    expect(render('[ str\\[0\\] ]')).to.equal('x')
    riot.settings.brackets = '<% %>'
    expect(render('<% x %>')).to.equal(2)
    riot.settings.brackets = '${ }'
    expect(render('${ x }')).to.equal(2)
    riot.settings.brackets = null
    expect(render('{ x }')).to.equal(2)

  })

})


<|MERGE_RESOLUTION|>--- conflicted
+++ resolved
@@ -101,11 +101,6 @@
 
     window.globalVar = 5
     expect(render('{ globalVar }')).to.equal(window.globalVar)
-<<<<<<< HEAD
-    // breaks the tests, location is "about:blank"
-    // expect(render('{ location.href.split(".").pop() }')).to.equal('html')
-=======
->>>>>>> 25e082a0
 
     data.esc = '\'\n\\'
     expect(render('{ esc }')).to.equal(data.esc)
