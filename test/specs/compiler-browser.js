--- conflicted
+++ resolved
@@ -387,11 +387,6 @@
           '<script type=\"riot\/tag\" src=\"tag\/loop-numbers-nested.tag\"><\/script>',
           '<loop-numbers-nested><\/loop-numbers-nested>',
 
-<<<<<<< HEAD
-          // check the loop events update
-          '<script type=\"riot\/tag\" src=\"tag\/loop-numbers-nested.tag\"><\/script>',
-          '<loop-numbers-nested><\/loop-numbers-nested>'
-=======
           // table with multiple bodies and dynamic style
           '<script type=\"riot\/tag\" src=\"tag\/table-multibody.tag\"><\/script>',
           '<table-multibody><\/table-multibody>',
@@ -399,7 +394,6 @@
           // table with caption and looped cols, ths and trs
           '<script type=\"riot\/tag\" src=\"tag\/loop-cols.tag\"><\/script>',
           '<loop-cols><\/loop-cols>'
->>>>>>> 8c3b0009
 
     ].join('\r'),
       tags = [],
