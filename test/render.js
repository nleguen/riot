describe("$.render", function() {
   it("Single token", function() {
      assert.equal($.render("x"), "x");
      assert.equal($.render("x", {}), "x");
      assert.equal($.render("{x}", { x: "x" }), "x");
      assert.equal($.render("{x}", { x: "z" }), "z");
   });

   it("Multiple tokens", function() {
      assert($.render("{x}{y}", { x: "x", y: "y" }) == "xy");
   });

   it("Single quotes", function() {
      assert.equal($.render("'x'"), "'x'");
      assert.equal($.render("\'x.\';"), "\'x.\';");
   });

   it("Empty value", function() {
      assert.equal($.render("{x}", { x: undefined }), "");
      assert.equal($.render("{x}", { x: null }), "");
   });

   it("With spaces", function() {
      assert.equal($.render("{ x }", { x: 'x' }), "x");
      assert.equal($.render("{x }", { x: 'x' }), "x");
      assert.equal($.render("{ x}", { x: 'x' }), "x");
      assert.equal($.render("{  x   }", { x: 'x' }), "x");
   });

   it("Empty template", function() {
      assert($.render() === "");
   })

   it("Nearby brackets", function() {
      assert.equal($.render("{{x}", { x: 'x' }), "{x");
      assert.equal($.render("{x}}", { x: 'x' }), "x}");
      assert.equal($.render("{{x}}", { x: 'x' }), "{x}");
   });

<<<<<<< HEAD
   it("<template> tag", function() {
      assert($.render($("#test1").html(), {x: 'x'}) == "x");
      // \u2028, and \u2029.
   })

})
=======
   it("Line breaks", function() {
      assert.equal($.render("x\r"), "x\r");
      assert.equal($.render("x\n"), "x\n");
   });
});
>>>>>>> 5fb0b4d4
<|MERGE_RESOLUTION|>--- conflicted
+++ resolved
@@ -18,6 +18,8 @@
    it("Empty value", function() {
       assert.equal($.render("{x}", { x: undefined }), "");
       assert.equal($.render("{x}", { x: null }), "");
+      assert.equal($.render("{x}", { x: false }), "false");
+      assert.equal($.render("{x}", { x: 0 }), "0");
    });
 
    it("With spaces", function() {
@@ -37,17 +39,13 @@
       assert.equal($.render("{{x}}", { x: 'x' }), "{x}");
    });
 
-<<<<<<< HEAD
    it("<template> tag", function() {
       assert($.render($("#test1").html(), {x: 'x'}) == "x");
-      // \u2028, and \u2029.
    })
 
-})
-=======
    it("Line breaks", function() {
       assert.equal($.render("x\r"), "x\r");
       assert.equal($.render("x\n"), "x\n");
    });
-});
->>>>>>> 5fb0b4d4
+
+});