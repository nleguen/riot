--- conflicted
+++ resolved
@@ -4,27 +4,15 @@
  *
  */
 
-<<<<<<< HEAD
-var
-  jsdom = require('jsdom'),
-  riot = require('../../dist/riot/riot'),
-  myComponent = 'my-component',
-=======
 var jsdom = require('jsdom')
   riot = require('../../dist/riot/riot')
   myComponent = 'my-component'
->>>>>>> 2508a1dd
   myComponentHTML = [
     '<h1>{ opts.title }</h1>',
     '<p>{ opts.description }</p>',
     '<my-list-item each="{ opts.items }">'
-<<<<<<< HEAD
-  ].join(''),
-  myListItem = 'my-list-item',
-=======
   ].join('')
   myListItem = 'my-list-item'
->>>>>>> 2508a1dd
   myListItemHTML = [
     '<input type="checkbox" onchange="{ onChange }">',
     '<span if="{ opts.isActive }">I am active</span>',
@@ -37,17 +25,9 @@
  */
 
 function measure(fun) {
-<<<<<<< HEAD
-  startTime = Date.now()
-  duration = null
-  fun()
-  duration = Date.now() - startTime
-  return [process.memoryUsage().heapUsed, duration]
-=======
   var startTime = Date.now()
   fun()
   return [process.memoryUsage().heapUsed, Date.now() - startTime]
->>>>>>> 2508a1dd
 }
 
 /**
@@ -132,4 +112,4 @@
     setTags()
     test()
   }
-})
+})