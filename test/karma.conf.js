module.exports = function(config) {

  var saucelabsBrowsers = require('./saucelabs-browsers.json').browsers,
    browsers = ['PhantomJS']

  // run the tests only on the saucelabs browsers
  if (process.env.SAUCELABS) {
    browsers = Object.keys(saucelabsBrowsers)
  }

  config.set({
    basePath: '',
    autoWatch: true,
    frameworks: ['mocha'],
    plugins: [
      'karma-mocha',
      'karma-coverage',
      'karma-phantomjs-launcher',
      'karma-sauce-launcher'
    ],
    proxies: {
      '/tag/': '/base/tag/'
    },
    files: [
      'polyfills/bind.js',
      '../node_modules/mocha/mocha.js',
      '../node_modules/expect.js/index.js',
      '../dist/riot/riot.js',
      '../dist/riot/compiler.js',
      {
      pattern: 'tag/*.tag',
      served: true,
      included: false
      },
      'specs/compiler-browser.js',
      'specs/observable.js',
      'specs/route.js',
      'specs/tmpl.js'
    ],
    sauceLabs: {
      build: process.env.TRAVIS_JOB_ID,
<<<<<<< HEAD
      recordVideo: false,
      recordScreenshots: false,
=======
>>>>>>> 00aa238c
      testName: 'riotjs'
    },
    browserDisconnectTimeout: 15 * 1000,
    browserDisconnectTolerance: 2,
    browserNoActivityTimeout: 30000,
    customLaunchers: saucelabsBrowsers,
    browsers: browsers,

    reporters: ['progress', 'saucelabs', 'coverage'],
    preprocessors: {
      '../dist/riot/*.js': ['coverage']
    },

    coverageReporter: {
      dir: '../coverage/browsers',
      reporters: [{
        type: 'lcov',
        subdir: 'report-lcov'
      }]
    },

    singleRun: true
  })
}<|MERGE_RESOLUTION|>--- conflicted
+++ resolved
@@ -26,7 +26,7 @@
       '../node_modules/mocha/mocha.js',
       '../node_modules/expect.js/index.js',
       '../dist/riot/riot.js',
-      '../dist/riot/compiler.js',
+      '../lib/compiler.js',
       {
       pattern: 'tag/*.tag',
       served: true,
@@ -39,11 +39,6 @@
     ],
     sauceLabs: {
       build: process.env.TRAVIS_JOB_ID,
-<<<<<<< HEAD
-      recordVideo: false,
-      recordScreenshots: false,
-=======
->>>>>>> 00aa238c
       testName: 'riotjs'
     },
     browserDisconnectTimeout: 15 * 1000,
