module.exports = function(config) {
  config.set({
      basePath: '',
      autoWatch: true,
      frameworks: ['mocha'],
      plugins: [
          'karma-mocha',
          'karma-coverage',
          'karma-phantomjs-launcher'
      ],
      proxies: {
        '/tag/': '/base/tag/'
      },
      files: [
          'polyfills/bind.js',
          '../node_modules/mocha/mocha.js',
          '../node_modules/expect.js/index.js',
          '../dist/riot/riot+compiler.js',
          {
            pattern: 'tag/*.tag',
            served: true,
            included: false
          },
          'specs/compiler-browser.js',
          'specs/observable.js',
          'specs/route.js',
          'specs/tmpl.js',
          'specs/speed.js'
      ],
      browsers: ['PhantomJS'],

      reporters: ['progress', 'coverage'],
      preprocessors: {
          '../dist/riot/riot+compiler.js': ['coverage']
      },

      coverageReporter: {
<<<<<<< HEAD
          dir: '../coverage/',
=======
          dir: '../coverage/browser',
>>>>>>> 28c1ff8f
          reporters: [{
            type: 'lcov',
            subdir: 'report-lcov'
          }]
      },

      singleRun: true
  })
}<|MERGE_RESOLUTION|>--- conflicted
+++ resolved
@@ -35,11 +35,7 @@
       },
 
       coverageReporter: {
-<<<<<<< HEAD
-          dir: '../coverage/',
-=======
-          dir: '../coverage/browser',
->>>>>>> 28c1ff8f
+          dir: '../coverage/browsers',
           reporters: [{
             type: 'lcov',
             subdir: 'report-lcov'
