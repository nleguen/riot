--- conflicted
+++ resolved
@@ -9,20 +9,15 @@
 			require('shelljs').exec(cmd) 										  \
 		})"
 
-<<<<<<< HEAD
+
 test:
-	# check code quality
-	@ ./node_modules/jshint/bin/jshint lib test
-	# check code style
-	@ ./node_modules/jscs/bin/jscs lib test
+	@ make eslint
 	# run the mocha tests
 	@ ./node_modules/.bin/istanbul cover ./node_modules/mocha/bin/_mocha -- test/runner.js -R spec
-=======
+
 eslint:
 	# check code style
-	# TODO: Get ./test up to standards and add back
-	@ ./node_modules/eslint/bin/eslint.js -c ./.eslintrc lib
->>>>>>> 2e8740ed
+	@ ./node_modules/eslint/bin/eslint.js -c ./.eslintrc lib test
 
 raw:
 	@ mkdir -p $(DIST)
@@ -32,11 +27,7 @@
 	@ cat $(DIST)riot.js $(DIST)compiler.js > $(DIST)riot+compiler.js
 	@ cat lib/wrap/suffix.js | tee -a $(DIST)riot.js $(DIST)riot+compiler.js > /dev/null
 
-<<<<<<< HEAD
 riot: raw test
-=======
-riot: eslint raw
->>>>>>> 2e8740ed
 
 min: riot
 	# minify riot
