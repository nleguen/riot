

function parseNamedElements(root, parent, childTags) {

  walk(root, function(dom) {
    if (dom.nodeType == 1) {
      if(dom.parentNode && dom.parentNode.isLoop) dom.isLoop = 1
      if(dom.getAttribute('each')) dom.isLoop = 1
      // custom child tag
      var child = getTag(dom)

<<<<<<< HEAD
      if (child && !dom.isLoop) {
        var tag = new Tag(child, { root: dom, parent: parent }),
          tagName = child.name,
          ptag = parent,
          cachedTag
=======
      if (child && !isLoop) {
        var tag = new Tag(child, { root: dom, parent: parent }, dom.innerHTML),
            tagName = child.name,
            ptag = parent,
            cachedTag
>>>>>>> c96052ab

        while(!getTag(ptag.root)) {
          if(!ptag.parent) break
          ptag = ptag.parent
        }
        cachedTag = ptag.tags[tagName]

        // if there are multiple children tags having the same name
        if (cachedTag) {
          // if the parent tags property is not yet an array
          // create it adding the first cached tag
          if (!Array.isArray(cachedTag))
            ptag.tags[tagName] = [cachedTag]
          // add the new nested tag to the array
          ptag.tags[tagName].push(tag)
        } else {
          ptag.tags[tagName] = tag
        }

        // empty the child node once we got its template
        // to avoid that its children get compiled multiple times
        dom.innerHTML = ''
        childTags.push(tag)
      }

      each(dom.attributes, function(attr) {
        if (/^(name|id)$/.test(attr.name)) parent[attr.value] = dom
      })
    }

  })

}

function parseExpressions(root, tag, expressions) {

  function addExpr(dom, val, extra) {
    if (val.indexOf(brackets(0)) >= 0) {
      var expr = { dom: dom, expr: val }
      expressions.push(extend(expr, extra))
    }
  }

  walk(root, function(dom) {
    var type = dom.nodeType

    // text node
    if (type == 3 && dom.parentNode.tagName != 'STYLE') addExpr(dom, dom.nodeValue)
    if (type != 1) return

    /* element */

    // loop
    var attr = dom.getAttribute('each')
    if (attr) { _each(dom, tag, attr); return false }

    // attribute expressions
    each(dom.attributes, function(attr) {
      var name = attr.name,
        bool = name.split('__')[1]

      addExpr(dom, attr.value, { attr: bool || name, bool: bool })
      if (bool) { remAttr(dom, name); return false }

    })

    // skip custom tags
    if (getTag(dom)) return false

  })

}<|MERGE_RESOLUTION|>--- conflicted
+++ resolved
@@ -9,19 +9,11 @@
       // custom child tag
       var child = getTag(dom)
 
-<<<<<<< HEAD
       if (child && !dom.isLoop) {
-        var tag = new Tag(child, { root: dom, parent: parent }),
+        var tag = new Tag(child, { root: dom, parent: parent }, dom.innerHTML),
           tagName = child.name,
           ptag = parent,
           cachedTag
-=======
-      if (child && !isLoop) {
-        var tag = new Tag(child, { root: dom, parent: parent }, dom.innerHTML),
-            tagName = child.name,
-            ptag = parent,
-            cachedTag
->>>>>>> c96052ab
 
         while(!getTag(ptag.root)) {
           if(!ptag.parent) break
