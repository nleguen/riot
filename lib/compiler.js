--- conflicted
+++ resolved
@@ -74,15 +74,10 @@
 
     // run trough parser
     if (opts.expr) {
-<<<<<<< HEAD
-      html = html.replace(/\{\s*([^\}]+)\s*\}/g, function(_, expr) {
-        return '{' + compileJS(expr, opts, type).trim().replace(/\r?\n|\r/g, '') + '}'
-=======
       html = html.replace(EXPR, function(_, expr) {
         var ret = compileJS(expr, opts, type).trim().replace(/\r?\n|\r/g, '').trim()
         if (ret.slice(-1) == ';') ret = ret.slice(0, -1)
         return B[0] + ret + B[1]
->>>>>>> 6c0efb6b
       })
     }
 
