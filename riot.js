--- conflicted
+++ resolved
@@ -51,21 +51,6 @@
 var FN = {}, // Precompiled templates (JavaScript functions)
   template_escape = {"\\": "\\\\", "\n": "\\n", "\r": "\\r", "'": "\\'"},
   render_escape = {'&': '&amp;', '"': '&quot;', '<': '&lt;', '>': '&gt;'};
-<<<<<<< HEAD
-
-function escape(str) {
-  return !(str || str === 0 || str === false) ? '' : (str+'').replace(/[&\"<>]/g, function(char) {
-    return render_escape[char];
-  });
-}
-
-$.render = function(tmpl, data, escape_fn) {
-  if (typeof escape_fn != 'function' && escape_fn !== false) escape_fn = escape;
-  tmpl = tmpl || '';
-
-  return (FN[tmpl] = FN[tmpl] || new Function("_", "e", "return '" +
-
-=======
 
 function escape(str) {
   return str == undefined ? '' : (str+'').replace(/[&\"<>]/g, function(char) {
@@ -79,7 +64,6 @@
 
   return (FN[tmpl] = FN[tmpl] || new Function("_", "e", "return '" +
 
->>>>>>> 9d482c1b
     tmpl.replace(/[\\\n\r']/g, function(char) {
       return template_escape[char];
 
